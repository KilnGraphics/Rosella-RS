//! Device initialization utilities
//!
//! An application can control how a vulkan device is created by using
//! [`ApplicationDeviceFeature`]s. Each feature represents some capability or set of capabilities
//! that a vulkan device may or may not support. The initialization code will call each feature
//! and enable it if it is supported. An application can mark features as required in which case
//! the init process will fail with [`DeviceCreateError::RequiredFeatureNotSupported`]  if any
//! required feature is not supported.
//!
//! Features can return data to the application if they are enabled. (This is not implemented yet)
//!
//! Features are processed in multiple stages. First [`ApplicationDeviceFeature::init`] is called
//! to query if a feature is supported. On any supported feature
//! [`ApplicationDeviceFeature::enable`] will then be called to enable it and configure the
//! instance. Finally after the vulkan instance has been created
//! [`ApplicationDeviceFeature::finish`] is called to generate the data that can be returned to
//! the application.
//!
//! To allow features to maintain internal state and process multiple potential physical devices
//! a [`ApplicationDeviceFeatureGenerator`] is used to generate a [`ApplicationDeviceFeature`]
//! instance for each physical device.
//!
//! Features can access other features during any of these stages. The ensure that dependencies have
//! already completed processing the respective stage these dependencies must be declared when
//! registering the feature into the [`InitializationRegistry`].

use std::any::Any;
use std::borrow::BorrowMut;
use std::cell::RefCell;
use std::collections::{HashMap, HashSet};
use std::ffi::c_void;
use std::ptr::null_mut;
use std::rc::Rc;
use std::sync::{Arc, Mutex};

use ash::extensions::khr::Swapchain;
use ash::prelude::VkResult;

use ash::vk;
use crate::init::application_feature::{ApplicationDeviceFeature, InitResult};

use crate::init::initialization_registry::InitializationRegistry;
use crate::init::utils::{ExtensionProperties, Feature, FeatureProcessor};
use crate::{NamedUUID, UUID};
use crate::util::extensions::{DeviceExtensionLoader, DeviceExtensionLoaderFn, ExtensionFunctionSet, VkExtensionInfo};
use crate::rosella::{DeviceContext, InstanceContext, VulkanVersion};

/// Internal implementation of the [`VulkanQueue`] struct
struct VulkanQueueImpl {
    queue: Mutex<vk::Queue>,
    family: u32,
}

/// A wrapper around vulkan queues which provides thread safe access to a queue.
#[derive(Clone)]
pub struct VulkanQueue(Arc<VulkanQueueImpl>);

impl VulkanQueue {
    fn new(queue: vk::Queue, family: u32) -> Self {
        Self(Arc::new(VulkanQueueImpl{ queue: Mutex::new(queue), family }))
    }

    /// Returns the family index of the queue
    pub fn get_family(&self) -> u32 {
        self.0.family
    }

    /// Returns the mutex that protects the queue
    pub fn access_queue(&self) -> &Mutex<vk::Queue> {
        &self.0.queue
    }

    /// Performs a thread safe vkQueueSubmit call
    pub fn queue_submit(&self, device: ash::Device, submits: &[vk::SubmitInfo], fence: vk::Fence) -> VkResult<()> {
        let guard = self.0.queue.lock().unwrap();
        unsafe { device.queue_submit(*guard, submits, fence) }
    }

    /// Performs a thread safe vkQueueBindSparse call
    pub fn queue_bind_sparse(&self, device: ash::Device, submits: &[vk::BindSparseInfo], fence: vk::Fence) -> VkResult<()> {
        let guard = self.0.queue.lock().unwrap();
        unsafe { device.queue_bind_sparse(*guard, submits, fence) }
    }

    /// Performs a thread safe vkQueuePresentKHR call
    pub fn queue_present_khr(&self, swapchain: Swapchain, present_info: &vk::PresentInfoKHR) -> VkResult<bool> {
        let guard = self.0.queue.lock().unwrap();
        unsafe { swapchain.queue_present(*guard, present_info) }
    }
}

/// An error that may occur during the device initialization process.
#[derive(Debug)]
pub enum DeviceCreateError {
    VulkanError(vk::Result),
    RequiredFeatureNotSupported(NamedUUID),
    Utf8Error(std::str::Utf8Error),
    NulError(std::ffi::NulError),
    ExtensionNotSupported,
    NoSuitableDeviceFound,
}

impl From<vk::Result> for DeviceCreateError {
    fn from(err: vk::Result) -> Self {
        DeviceCreateError::VulkanError(err)
    }
}

impl From<std::str::Utf8Error> for DeviceCreateError {
    fn from(err: std::str::Utf8Error) -> Self {
        DeviceCreateError::Utf8Error(err)
    }
}

impl From<std::ffi::NulError> for DeviceCreateError {
    fn from(err: std::ffi::NulError) -> Self {
        DeviceCreateError::NulError(err)
    }
}

/// Creates a single new device based on the features declared in the provided registry.
///
/// This function will consume the device features stored in the registry.
///
/// All discovered physical devices will be processed and the most suitable device will be selected.
/// (TODO not implemented yet)
pub fn create_device(registry: &mut InitializationRegistry, instance: InstanceContext) -> Result<DeviceContext, DeviceCreateError> {
    let (graph, features) : (Vec<_>, Vec<_>) = registry.take_device_features().into_iter().map(
        |(name, dependencies, feature, required)| {
            ((name.clone(), dependencies), (name, feature, required))
        }).unzip();

    let feature_lookup : HashSet<_> = features.iter().map(|(uuid, _, _)| uuid.get_uuid()).collect();

    let mut topo_sort = topological_sort::TopologicalSort::new();
    for (node, dependencies) in graph {
        for dependency in dependencies.iter() {
            topo_sort.add_dependency(dependency.clone(), node.clone());
        }
        topo_sort.insert(node);
    }
    let ordering : Vec<NamedUUID> = topo_sort
        .filter(|uuid: &NamedUUID| feature_lookup.contains(&uuid.get_uuid())) // Remove features that dont exist
        .collect();

    let devices = unsafe { instance.vk().enumerate_physical_devices() }?;
    let devices : Vec<_> = devices.into_iter().map(|device| {
        let feature_instances : Vec<_> = features.iter().map(
            |(name, feature, required)| {
                (name.clone(), feature.make_instance(), *required)
            }).collect();

        DeviceBuilder::new(instance.clone(), device, ordering.clone().into_boxed_slice(), feature_instances)
    }).collect();

    let mut devices : Vec<_> = devices.into_iter().filter_map(|mut device| {
        if device.run_init_pass().is_err() {
            return None;
        }
        if device.run_enable_pass().is_err() {
            return None;
        }
        Some(device)
    }).collect();

    if devices.is_empty() {
        return Err(DeviceCreateError::NoSuitableDeviceFound);
    }

    let device = devices.remove(0).build()?;

    Ok(device)
}

<<<<<<< HEAD
pub fn create_device(instance: &Instance, registry: InitializationRegistry, surface: &RosellaSurface) -> (Device, ash::vk::PhysicalDevice) {
    let mut devices: Vec<DeviceMeta> = vec![];
    let raw_devices = unsafe { instance.enumerate_physical_devices() }.expect("Failed to find devices.");
    let application_features = registry.get_ordered_features();

    for physical_device in raw_devices {
        let mut meta = DeviceMeta::new(instance, physical_device, application_features.clone());
        meta.process_support();
        devices.push(meta);
    }
=======
/// Represents the current state of some feature in the device initialization process
#[derive(Copy, Clone, Eq, PartialEq, Debug)]
enum DeviceFeatureState {
    Uninitialized,
    Initialized,
    Enabled,
    Disabled
}
>>>>>>> bad2fc1e

/// Meta information of a feature needed during the initialization process
struct DeviceFeatureInfo {
    feature: Box<dyn ApplicationDeviceFeature>,
    state: DeviceFeatureState,
    name: NamedUUID,
    required: bool,
}

impl Feature for DeviceFeatureInfo {
    type State = DeviceFeatureState;

    fn get_payload(&self, pass_state: &Self::State) -> Option<&dyn Any> {
        if self.state == DeviceFeatureState::Disabled {
            return None;
        }
        if &self.state != pass_state {
            panic!("Attempted to access feature in invalid state");
        }

        Some(self.feature.as_ref().as_any())
    }

    fn get_payload_mut(&mut self, pass_state: &Self::State) -> Option<&mut dyn Any> {
        if self.state == DeviceFeatureState::Disabled {
            return None;
        }
        if &self.state != pass_state {
            panic!("Attempted to access feature in invalid state");
        }

        Some(self.feature.as_mut().as_any_mut())
    }
}

/// High level implementation of the device init process.
struct DeviceBuilder {
    processor: FeatureProcessor<DeviceFeatureInfo>,
    instance: InstanceContext,
    physical_device: vk::PhysicalDevice,
    info: Option<DeviceInfo>,
    config: Option<DeviceConfigurator>,
}

impl DeviceBuilder {
    /// Generates a new builder for some feature set and physical device.
    ///
    /// No vulkan functions will be called here.
    fn new(instance: InstanceContext, physical_device: vk::PhysicalDevice, order: Box<[NamedUUID]>, features: Vec<(NamedUUID, Box<dyn ApplicationDeviceFeature>, bool)>) -> Self {
        let processor = FeatureProcessor::new(features.into_iter().map(
            |(name, feature, required)|
                (name.get_uuid(),
                 DeviceFeatureInfo {
                    feature,
                    state: DeviceFeatureState::Uninitialized,
                    name,
                    required,
                })
        ), order);

        Self {
            processor,
            instance,
            physical_device,
            info: None,
            config: None,
        }
    }

    /// Runs the init pass.
    ///
    /// First collects information about the capabilities of the physical device and then calls
    /// [`ApplicationDeviceFeature::init`] on all registered features in topological order.
    fn run_init_pass(&mut self) -> Result<(), DeviceCreateError> {
        log::debug!("Starting init pass");

        if self.info.is_some() {
            panic!("Called run init pass but info is already some");
        }
        self.info = Some(DeviceInfo::new(self.instance.clone(), self.physical_device)?);
        let info = self.info.as_ref().unwrap();

        self.processor.run_pass::<DeviceCreateError, _>(
            DeviceFeatureState::Initialized,
            |feature, access| {
                if feature.state != DeviceFeatureState::Uninitialized {
                    panic!("Feature is not in uninitialized state in init pass");
                }
                match feature.feature.init(access, info) {
                    InitResult::Ok => feature.state = DeviceFeatureState::Initialized,
                    InitResult::Disable => {
                        feature.state = DeviceFeatureState::Disabled;
                        log::debug!("Disabled feature {:?}", feature.name);
                        if feature.required {
                            log::warn!("Failed to initialize required feature {:?}", feature.name);
                            return Err(DeviceCreateError::RequiredFeatureNotSupported(feature.name.clone()))
                        }
                    }
                }
                log::debug!("Initialized feature {:?}", feature.name);
                Ok(())
            }
        )?;

        Ok(())
    }

    /// Runs the enable pass
    ///
    /// Creates a [`DeviceConfigurator`] instance and calls [`ApplicationDeviceFeature::enable`]
    /// on all supported features to configure the device. This function does not create the
    /// vulkan device.
    fn run_enable_pass(&mut self) -> Result<(), DeviceCreateError> {
        if self.config.is_some() {
            panic!("Called run enable pass but config is already some");
        }
        self.config = Some(DeviceConfigurator::new());
        let config = self.config.as_mut().unwrap();

        let info = self.info.as_ref().expect("Called run enable pass but info is none");

        self.processor.run_pass::<DeviceCreateError, _>(
            DeviceFeatureState::Enabled,
            |feature, access| {
                if feature.state == DeviceFeatureState::Disabled {
                    return Ok(())
                }
                if feature.state != DeviceFeatureState::Initialized {
                    panic!("Feature is not in initialized state in enable pass");
                }
                feature.feature.enable(access, info, config);
                feature.state = DeviceFeatureState::Enabled;
                Ok(())
            }
        )?;

        Ok(())
    }

    /// Creates the vulkan device
    fn build(self) -> Result<DeviceContext, DeviceCreateError> {
        let info = self.info.expect("Called build but info is none");
        let (device, function_set) = self.config.expect("Called build but config is none")
            .build_device(&info)?;

        Ok(DeviceContext::new(self.instance, device, self.physical_device, function_set))
    }
}

/// Represents all supported structs that the [`PNextIterator`] may return.
enum PNextVariant {
    VkPhysicalDeviceVulkan1_1Features(&'static vk::PhysicalDeviceVulkan11Features),
    VkPhysicalDeviceVulkan1_2Features(&'static vk::PhysicalDeviceVulkan12Features),
    VkPhysicalDeviceVulkan1_1Properties(&'static vk::PhysicalDeviceVulkan11Properties),
    VkPhysicalDeviceVulkan1_2Properties(&'static vk::PhysicalDeviceVulkan12Properties),
}

/// Utility to iterate over a p_next chain
///
/// Only structs which have a variant in [`PNextVariant`] are returned during iteration. All other
/// structs will be skipped.
struct PNextIterator {
    current: *const c_void,
}

impl PNextIterator {
    unsafe fn new(initial: *const c_void) -> Self {
        Self { current: initial }
    }
}

<<<<<<< HEAD
    pub fn create_device(mut self, instance: &Instance, surface: &RosellaSurface) -> (Device, PhysicalDevice) {
        for feature in std::mem::take(&mut self.features).values() {
            if feature.is_supported(&self) {
                feature.enable(&mut self, instance, surface);
=======
impl Iterator for PNextIterator {
    type Item = PNextVariant;

    fn next(&mut self) -> Option<Self::Item> {
        #[repr(C)]
        struct RawStruct {
            pub s_type: vk::StructureType,
            pub p_next: *const c_void,
        }

        // Iterate until we find a struct that we know
        while !self.current.is_null() {
            let current = self.current;
            let raw = unsafe { current.cast::<RawStruct>().read() };
            self.current = raw.p_next;

            match raw.s_type {
                vk::StructureType::PHYSICAL_DEVICE_VULKAN_1_1_FEATURES => {
                    return Some(PNextVariant::VkPhysicalDeviceVulkan1_1Features(unsafe {
                        current.cast::<vk::PhysicalDeviceVulkan11Features>().as_ref().unwrap()
                    }));
                }

                vk::StructureType::PHYSICAL_DEVICE_VULKAN_1_2_FEATURES => {
                    return Some(PNextVariant::VkPhysicalDeviceVulkan1_2Features(unsafe {
                        current.cast::<vk::PhysicalDeviceVulkan12Features>().as_ref().unwrap()
                    }));
                }

                vk::StructureType::PHYSICAL_DEVICE_VULKAN_1_1_PROPERTIES => {
                    return Some(PNextVariant::VkPhysicalDeviceVulkan1_1Properties(unsafe {
                        current.cast::<vk::PhysicalDeviceVulkan11Properties>().as_ref().unwrap()
                    }));
                }

                vk::StructureType::PHYSICAL_DEVICE_VULKAN_1_2_PROPERTIES => {
                    return Some(PNextVariant::VkPhysicalDeviceVulkan1_2Properties(unsafe {
                        current.cast::<vk::PhysicalDeviceVulkan12Properties>().as_ref().unwrap()
                    }));
                }

                _ => {}
>>>>>>> bad2fc1e
            }
        }

        // No more structs to process
        None
    }
}

/// Information about a queue family
pub struct QueueFamilyInfo {
    index: u32,
    properties: vk::QueueFamilyProperties,
}

impl QueueFamilyInfo {
    /// Collects information from a VK1.0 vkQueueFamilyProperties struct
    fn new(index: u32, properties: vk::QueueFamilyProperties) -> Self {
        Self {
            index,
            properties,
        }
    }

    /// Collects information form a VK1.1 vkQueueFamilyProperties2 struct
    fn new2(index: u32, properties2: vk::QueueFamilyProperties2) -> Self {
        let properties = properties2.queue_family_properties;

        for variant in unsafe { PNextIterator::new(properties2.p_next) } {
            match variant {
                _ => {}
            }
        }

        Self {
            index,
            properties,
        }
    }

    /// Returns the queue family index
    pub fn get_index(&self) -> u32 {
        self.index
    }

<<<<<<< HEAD
        (vk_device, self.physical_device)
=======
    /// Returns the vkQueueFamilyProperties of this queue family
    pub fn get_properties(&self) -> &vk::QueueFamilyProperties {
        &self.properties
>>>>>>> bad2fc1e
    }
}

/// Contains information about the vulkan device.
pub struct DeviceInfo {
    instance: InstanceContext,
    physical_device: vk::PhysicalDevice,
    features_1_0: vk::PhysicalDeviceFeatures,
    features_1_1: Option<vk::PhysicalDeviceVulkan11Features>,
    features_1_2: Option<vk::PhysicalDeviceVulkan12Features>,
    properties_1_0: vk::PhysicalDeviceProperties,
    properties_1_1: Option<vk::PhysicalDeviceVulkan11Properties>,
    properties_1_2: Option<vk::PhysicalDeviceVulkan12Properties>,
    memory_properties_1_0: vk::PhysicalDeviceMemoryProperties,
    queue_families: Box<[QueueFamilyInfo]>,
    extensions: HashMap<UUID, ExtensionProperties>,
}

impl DeviceInfo {
    fn new(instance: InstanceContext, physical_device: vk::PhysicalDevice) -> Result<Self, DeviceCreateError> {
        let features_1_0;
        let mut features_1_1 = None;
        let mut features_1_2 = None;

        let properties_1_0;
        let mut properties_1_1 = None;
        let mut properties_1_2 = None;

        let memory_properties_1_0;

        let queue_families;

        let vk_1_1 = instance.get_version().is_supported(VulkanVersion::VK_1_1);
        let get_physical_device_properties_2 = instance.get_extension::<ash::extensions::khr::GetPhysicalDeviceProperties2>();

        if vk_1_1 || get_physical_device_properties_2.is_some() {
            // Use the newer VK_KHR_get_physical_device_properties2 functions

            let mut features2 = vk::PhysicalDeviceFeatures2::default();
            if vk_1_1 {
                unsafe { instance.vk().get_physical_device_features2(physical_device, &mut features2) };
            } else {
                unsafe { get_physical_device_properties_2.unwrap().get_physical_device_features2(physical_device, features2.borrow_mut()) };
            }
            let features2 = features2;

            features_1_0 = Some(features2.features);

            for variant in unsafe{ PNextIterator::new(features2.p_next) } {
                match variant {
                    PNextVariant::VkPhysicalDeviceVulkan1_1Features(features) => {
                        let mut tmp = features.clone();
                        tmp.p_next = null_mut();
                        features_1_1 = Some(tmp);
                    }
                    PNextVariant::VkPhysicalDeviceVulkan1_2Features(features) => {
                        let mut tmp = features.clone();
                        tmp.p_next = null_mut();
                        features_1_2 = Some(tmp);
                    }
                    _ => {}
                }
            }

            let mut properties2 = vk::PhysicalDeviceProperties2::default();
            if vk_1_1 {
                unsafe { instance.vk().get_physical_device_properties2(physical_device, &mut properties2) };
            } else {
                unsafe { get_physical_device_properties_2.unwrap().get_physical_device_properties2(physical_device, properties2.borrow_mut()) };
            }
            let properties2 = properties2;

            properties_1_0 = Some(properties2.properties);

            for variant in unsafe{ PNextIterator::new(properties2.p_next) } {
                match variant {
                    PNextVariant::VkPhysicalDeviceVulkan1_1Properties(properties) => {
                        let mut tmp = properties.clone();
                        tmp.p_next = null_mut();
                        properties_1_1 = Some(tmp);
                    }
                    PNextVariant::VkPhysicalDeviceVulkan1_2Properties(properties) => {
                        let mut tmp = properties.clone();
                        tmp.p_next = null_mut();
                        properties_1_2 = Some(tmp);
                    }
                    _ => {}
                }
            }

            let mut memory_properties2 = vk::PhysicalDeviceMemoryProperties2::default();
            if vk_1_1 {
                unsafe { instance.vk().get_physical_device_memory_properties2(physical_device, &mut memory_properties2) };
            } else {
                unsafe { get_physical_device_properties_2.unwrap().get_physical_device_memory_properties2(physical_device, memory_properties2.borrow_mut()) };
            }
            let memory_properties2 = memory_properties2;

            memory_properties_1_0 = Some(memory_properties2.memory_properties);

            for variant in unsafe{ PNextIterator::new(memory_properties2.p_next) } {
                match variant {
                    _ => {}
                }
            }


            let mut queue_properties2 = Vec::new();
            if vk_1_1 {
                let count = unsafe { instance.vk().get_physical_device_queue_family_properties2_len(physical_device) };

                queue_properties2.resize(count, vk::QueueFamilyProperties2::default());

                unsafe { instance.vk().get_physical_device_queue_family_properties2(physical_device, queue_properties2.as_mut()) };
            } else {
                let count = unsafe { get_physical_device_properties_2.unwrap().get_physical_device_queue_family_properties2_len(physical_device) };

                queue_properties2.resize(count, vk::QueueFamilyProperties2::default());

                unsafe { get_physical_device_properties_2.unwrap().get_physical_device_queue_family_properties2(physical_device, queue_properties2.as_mut()) };
            }

            queue_families = Some(queue_properties2.into_iter()
                .enumerate()
                .map(|(index, properties)| QueueFamilyInfo::new2(index as u32, properties))
                .collect::<Vec<_>>()
                .into_boxed_slice());

        } else {
            // Fallback to base vulkan 1.0 functions
            features_1_0 = Some(unsafe { instance.vk().get_physical_device_features(physical_device) });
            properties_1_0 = Some(unsafe { instance.vk().get_physical_device_properties(physical_device) });
            memory_properties_1_0 = Some(unsafe { instance.vk().get_physical_device_memory_properties(physical_device) });

            queue_families = Some(
                unsafe { instance.vk().get_physical_device_queue_family_properties(physical_device) }
                    .into_iter()
                    .enumerate()
                    .map(|(index, properties)| QueueFamilyInfo::new(index as u32, properties))
                .collect::<Vec<_>>()
                .into_boxed_slice());
        }

        let extensions_raw = unsafe { instance.vk().enumerate_device_extension_properties(physical_device) }?;
        let mut extensions = HashMap::new();
        for extension in extensions_raw {
            let extension = ExtensionProperties::new(&extension)?;
            let uuid = NamedUUID::uuid_for(extension.get_name().as_str());

            extensions.insert(uuid, extension);
        }

        Ok(Self {
            instance,
            physical_device,
            features_1_0: features_1_0.unwrap(),
            features_1_1,
            features_1_2,
            properties_1_0: properties_1_0.unwrap(),
            properties_1_1,
            properties_1_2,
            memory_properties_1_0: memory_properties_1_0.unwrap(),
            queue_families: queue_families.unwrap(),
            extensions,
        })
    }

    /// Returns the [`InstanceContext`] used
    pub fn get_instance(&self) -> &InstanceContext {
        &self.instance
    }

    /// Returns the physical device that is being processed
    pub fn get_physical_device(&self) -> &vk::PhysicalDevice {
        &self.physical_device
    }

    pub fn get_device_1_0_features(&self) -> &vk::PhysicalDeviceFeatures {
        &self.features_1_0
    }

    pub fn get_device_1_1_features(&self) -> Option<&vk::PhysicalDeviceVulkan11Features> {
        self.features_1_1.as_ref()
    }

    pub fn get_device_1_2_features(&self) -> Option<&vk::PhysicalDeviceVulkan12Features> {
        self.features_1_2.as_ref()
    }

    pub fn get_device_1_0_properties(&self) -> &vk::PhysicalDeviceProperties {
        &self.properties_1_0
    }

    pub fn get_device_1_1_properties(&self) -> Option<&vk::PhysicalDeviceVulkan11Properties> {
        self.properties_1_1.as_ref()
    }

    pub fn get_device_1_2_properties(&self) -> Option<&vk::PhysicalDeviceVulkan12Properties> {
        self.properties_1_2.as_ref()
    }

    pub fn get_memory_1_0_properties(&self) -> &vk::PhysicalDeviceMemoryProperties {
        &self.memory_properties_1_0
    }

    pub fn get_queue_family_infos(&self) -> &[QueueFamilyInfo] {
        self.queue_families.as_ref()
    }

    /// Queries if a device extension is supported
    pub fn is_extension_supported<T: VkExtensionInfo>(&self) -> bool {
        self.extensions.contains_key(&T::UUID.get_uuid())
    }

    /// Queries if a device extension is supported
    pub fn is_extension_supported_str(&self, name: &str) -> bool {
        let uuid = NamedUUID::uuid_for(name);
        self.extensions.contains_key(&uuid)
    }

    /// Queries if a device extension is supported
    pub fn is_extension_supported_uuid(&self, uuid: &UUID) -> bool {
        self.extensions.contains_key(uuid)
    }

    /// Returns the properties of a device extension
    ///
    /// If the extension is not supported returns [`None`]
    pub fn get_extension_properties<T: VkExtensionInfo>(&self) -> Option<&ExtensionProperties> {
        self.extensions.get(&T::UUID.get_uuid())
    }

    /// Returns the properties of a device extension
    ///
    /// If the extension is not supported returns [`None`]
    pub fn get_extension_properties_str(&self, name: &str) -> Option<&ExtensionProperties> {
        let uuid = NamedUUID::uuid_for(name);
        self.extensions.get(&uuid)
    }

    /// Returns the properties of a device extension
    ///
    /// If the extension is not supported returns [`None`]
    pub fn get_extension_properties_uuid(&self, uuid: &UUID) -> Option<&ExtensionProperties> {
        self.extensions.get(uuid)
    }
}

/// Internal implementation of queue requests.
struct QueueRequestImpl {
    result: Option<VulkanQueue>,
}

impl QueueRequestImpl {
    /// Generates a new queue request for a specific family
    fn new(family: u32) -> (QueueRequest, QueueRequestResolver) {
        let cell = Rc::new(RefCell::new(QueueRequestImpl{ result: None }));
        (QueueRequest(cell.clone()), QueueRequestResolver{ request: cell, family, index: None })
    }
}

/// A queue request
///
/// During the enable pass features may request queues. A [`QueueRequest`] will be returned in such
/// a case. [`QueueRequests`] can be accessed to retrieve a [`VulkanQueue`] during the finish pass.
pub struct QueueRequest(Rc<RefCell<QueueRequestImpl>>);

impl QueueRequest {
    /// Returns the [`VulkanQueue`] to fulfill this request.
    ///
    /// # Panics
    /// Will panic if the request has not yet been resolved. Or in other words if this function is
    /// called before the finish pass.
    pub fn get(&self) -> VulkanQueue {
        self.0.borrow().result.as_ref().unwrap().clone()
    }
}

struct QueueRequestResolver {
    request: Rc<RefCell<QueueRequestImpl>>,
    family: u32,
    index: Option<u32>,
}

impl QueueRequestResolver {
    /// Resolves the queue request
    fn resolve(&mut self, queue: VulkanQueue) {
        (*self.request).borrow_mut().result = Some(queue);
    }

    fn get_family(&self) -> u32 {
        self.family
    }
}

pub struct DeviceConfigurator {
    enabled_extensions: HashMap<UUID, Option<&'static DeviceExtensionLoaderFn>>,
    queue_requests: Vec<QueueRequestResolver>,
}

impl DeviceConfigurator {
    fn new() -> Self {
        Self{
            enabled_extensions: HashMap::new(),
            queue_requests: Vec::new(),
        }
    }

    /// Enables a device extension and registers the extension for automatic function loading
    pub fn enable_extension<EXT: VkExtensionInfo + DeviceExtensionLoader + 'static>(&mut self) {
        let uuid = EXT::UUID.get_uuid();
        self.enabled_extensions.insert(uuid, Some(&EXT::load_extension));
    }

    /// Enables a device extension without automatic function loading
    pub fn enable_extension_str_no_load(&mut self, str: &str) {
        let uuid = NamedUUID::uuid_for(str);

        // Do not override a variant where the loader is potentially set
        if !self.enabled_extensions.contains_key(&uuid) {
            self.enabled_extensions.insert(uuid, None);
        }
    }

    /// Creates a queue request
    pub fn add_queue_request(&mut self, family: u32) -> QueueRequest {
        let (request, resolver) = QueueRequestImpl::new(family);
        self.queue_requests.push(resolver);
        request
    }

    /// Generates queue assignments to fulfill requests
    ///
    /// Currently only generates 1 queue per needed family.
    /// TODO maybe use multiple queues if supported?
    fn generate_queue_assignments(&mut self, info: &DeviceInfo) -> Box<[(u32, Box<[f32]>)]> {
        let mut families = Vec::new();
        families.resize_with(info.get_queue_family_infos().len(), || 0u32);

        for request in &mut self.queue_requests {
            *families.get_mut(request.get_family() as usize).unwrap() += 1u32;
            request.index = Some(0);
        }

        families.into_iter().enumerate().filter_map(|(i, c)| if c != 0u32 {
            let mut priorities = Vec::new();
            priorities.resize_with(c as usize, || 1.0f32);
            Some((i as u32, priorities.into_boxed_slice()))
        } else { None }).collect()
    }

    /// Creates a vulkan device based on the configuration stored in this DeviceConfigurator
    fn build_device(mut self, info: &DeviceInfo) -> Result<(ash::Device, ExtensionFunctionSet), DeviceCreateError> {
        let mut extensions = Vec::with_capacity(self.enabled_extensions.len());
        for (uuid, _) in &self.enabled_extensions {
            extensions.push(
                info.get_extension_properties_uuid(uuid)
                    .ok_or(DeviceCreateError::ExtensionNotSupported)?
                    .get_c_name().as_ptr()
            )
        }

        let queue_assignments = self.generate_queue_assignments(info);
        let mut queue_create_infos = Vec::with_capacity(queue_assignments.len());
        for (family, priorities) in queue_assignments.iter() {
            let create_info = vk::DeviceQueueCreateInfo::builder()
                .queue_family_index(*family)
                .queue_priorities(priorities);
            queue_create_infos.push(*create_info);
        }

        let create_info = vk::DeviceCreateInfo::builder()
            .enabled_extension_names(extensions.as_slice())
            .queue_create_infos(queue_create_infos.as_slice());

        let device = unsafe {
            info.get_instance().vk().create_device(info.physical_device, &create_info, None)
        }?;

        let mut queues = Vec::with_capacity(queue_assignments.len());
        for (family, priorities) in queue_assignments.iter() {
            let mut family_queues = Vec::with_capacity(priorities.len());
            for i in 0u32..(priorities.len() as u32) {
                let queue = unsafe { device.get_device_queue(*family, i) };
                family_queues.push(VulkanQueue::new(queue, *family));
            }
            queues.push(family_queues);
        }
        let queues = queues;

        for request in &mut self.queue_requests {
            request.resolve(queues.get(request.family as usize).unwrap().get(request.index.unwrap() as usize).unwrap().clone());
        }

        let mut function_set = ExtensionFunctionSet::new();
        for (_, extension) in &self.enabled_extensions {
            if let Some(extension) = extension {
                extension(&mut function_set, info.get_instance().get_entry(), info.get_instance().vk(), &device);
            }
        }

        Ok((device, function_set))
    }
}<|MERGE_RESOLUTION|>--- conflicted
+++ resolved
@@ -172,18 +172,6 @@
     Ok(device)
 }
 
-<<<<<<< HEAD
-pub fn create_device(instance: &Instance, registry: InitializationRegistry, surface: &RosellaSurface) -> (Device, ash::vk::PhysicalDevice) {
-    let mut devices: Vec<DeviceMeta> = vec![];
-    let raw_devices = unsafe { instance.enumerate_physical_devices() }.expect("Failed to find devices.");
-    let application_features = registry.get_ordered_features();
-
-    for physical_device in raw_devices {
-        let mut meta = DeviceMeta::new(instance, physical_device, application_features.clone());
-        meta.process_support();
-        devices.push(meta);
-    }
-=======
 /// Represents the current state of some feature in the device initialization process
 #[derive(Copy, Clone, Eq, PartialEq, Debug)]
 enum DeviceFeatureState {
@@ -192,7 +180,6 @@
     Enabled,
     Disabled
 }
->>>>>>> bad2fc1e
 
 /// Meta information of a feature needed during the initialization process
 struct DeviceFeatureInfo {
@@ -364,12 +351,6 @@
     }
 }
 
-<<<<<<< HEAD
-    pub fn create_device(mut self, instance: &Instance, surface: &RosellaSurface) -> (Device, PhysicalDevice) {
-        for feature in std::mem::take(&mut self.features).values() {
-            if feature.is_supported(&self) {
-                feature.enable(&mut self, instance, surface);
-=======
 impl Iterator for PNextIterator {
     type Item = PNextVariant;
 
@@ -412,7 +393,6 @@
                 }
 
                 _ => {}
->>>>>>> bad2fc1e
             }
         }
 
@@ -457,13 +437,9 @@
         self.index
     }
 
-<<<<<<< HEAD
-        (vk_device, self.physical_device)
-=======
     /// Returns the vkQueueFamilyProperties of this queue family
     pub fn get_properties(&self) -> &vk::QueueFamilyProperties {
         &self.properties
->>>>>>> bad2fc1e
     }
 }
 
