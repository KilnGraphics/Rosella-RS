--- conflicted
+++ resolved
@@ -80,16 +80,7 @@
     enabled_extensions: Vec<*const c_char>,
 }
 
-<<<<<<< HEAD
-pub struct RosellaDevice {
-    device: Device,
-    pub physical_device: PhysicalDevice,
-}
-
-pub fn create_device(instance: &Instance, registry: InitializationRegistry, surface: &RosellaSurface) -> RosellaDevice {
-=======
 pub fn create_device(instance: &Instance, registry: InitializationRegistry, surface: &RosellaSurface) -> Device {
->>>>>>> 4ae0ad76
     let mut devices: Vec<DeviceMeta> = vec![];
     let raw_devices = unsafe { instance.enumerate_physical_devices() }.expect("Failed to find devices.");
     let application_features = registry.get_ordered_features();
@@ -197,11 +188,7 @@
         self.fulfill_queue_requests(&vk_device);
         drop(queue_mappings);
 
-<<<<<<< HEAD
-        RosellaDevice { device: vk_device, physical_device: self.physical_device }
-=======
         vk_device
->>>>>>> 4ae0ad76
     }
 
     fn generate_queue_mappings(&mut self) -> Vec<(DeviceQueueCreateInfo, Option<Vec<f32>>)> {
