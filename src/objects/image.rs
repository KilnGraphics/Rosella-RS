use std::fmt::Debug;
<<<<<<< HEAD
=======
use std::sync::Arc;

use ash::vk;
use crate::objects::{Format, id, SynchronizationGroup};
>>>>>>> 4667c28b

#[derive(Copy, Clone, Debug, PartialEq, Eq)]
pub enum ImageSize {
    Type1D { width: u32, mip_levels: u32, array_layers: u32 },
    Type2D { width: u32, height: u32, mip_levels: u32, array_layers: u32 },
    Type3D { width: u32, height: u32, depth: u32, mip_levels: u32 },
}

impl ImageSize {
    pub const fn make_1d(width: u32) -> Self {
        ImageSize::Type1D { width, mip_levels: 1, array_layers: 1 }
    }

    pub const fn make_1d_mip(width: u32, mip_levels: u32) -> Self {
        ImageSize::Type1D { width, mip_levels, array_layers: 1 }
    }

    pub const fn make_1d_array(width: u32, array_layers: u32) -> Self {
        ImageSize::Type1D { width, mip_levels: 1, array_layers }
    }

    pub const fn make_1d_array_mip(width: u32, array_layers: u32, mip_levels: u32) -> Self {
        ImageSize::Type1D { width, mip_levels, array_layers }
    }

    pub const fn make_2d(width: u32, height: u32) -> Self {
        ImageSize::Type2D { width, height, mip_levels: 1, array_layers: 1 }
    }

    pub const fn make_2d_mip(width: u32, height: u32, mip_levels: u32) -> Self {
        ImageSize::Type2D { width, height, mip_levels, array_layers: 1 }
    }

    pub const fn make_2d_array(width: u32, height: u32, array_layers: u32) -> Self {
        ImageSize::Type2D { width, height, mip_levels: 1, array_layers }
    }

    pub const fn make_2d_array_mip(width: u32, height: u32, array_layers: u32, mip_levels: u32) -> Self {
        ImageSize::Type2D { width, height, mip_levels, array_layers }
    }

    pub const fn make_3d(width: u32, height: u32, depth: u32) -> Self {
        ImageSize::Type3D { width, height, depth, mip_levels: 1 }
    }

    pub const fn make_3d_mip(width: u32, height: u32, depth: u32, mip_levels: u32) -> Self {
        ImageSize::Type3D { width, height, depth, mip_levels }
    }

    pub const fn get_vulkan_type(&self) -> vk::ImageType {
        match self {
            ImageSize::Type1D { .. } => vk::ImageType::TYPE_1D,
            ImageSize::Type2D { .. } => vk::ImageType::TYPE_2D,
            ImageSize::Type3D { .. } => vk::ImageType::TYPE_3D,
        }
    }

    pub const fn get_width(&self) -> u32 {
        match self {
            ImageSize::Type1D { width, .. } => *width,
            ImageSize::Type2D { width, .. } => *width,
            ImageSize::Type3D { width, .. } => *width
        }
    }

    pub const fn get_height(&self) -> u32 {
        match self {
            ImageSize::Type1D { .. } => 1,
            ImageSize::Type2D { height, .. } => *height,
            ImageSize::Type3D { height, .. } => *height
        }
    }

    pub const fn get_depth(&self) -> u32 {
        match self {
            ImageSize::Type1D { .. } => 1,
            ImageSize::Type2D { .. } => 1,
            ImageSize::Type3D { depth, .. } => *depth
        }
    }

    pub const fn get_array_layers(&self) -> u32 {
        match self {
            ImageSize::Type1D { array_layers, .. } => *array_layers,
            ImageSize::Type2D { array_layers, .. } => *array_layers,
            ImageSize::Type3D { .. } => 1,
        }
    }

    pub const fn get_mip_levels(&self) -> u32 {
        match self {
            ImageSize::Type1D { mip_levels, .. } => *mip_levels,
            ImageSize::Type2D { mip_levels, .. } => *mip_levels,
            ImageSize::Type3D { mip_levels, .. } => *mip_levels,
        }
    }

    pub const fn as_extent_3d(&self) -> ash::vk::Extent3D {
        match self {
            ImageSize::Type1D { width, .. } => ash::vk::Extent3D { width: *width, height: 1, depth: 1 },
            ImageSize::Type2D { width, height, .. } => ash::vk::Extent3D { width: *width, height: *height, depth: 1 },
            ImageSize::Type3D { width, height, depth, .. } => ash::vk::Extent3D { width: *width, height: *height, depth: *depth }
        }
    }

    pub fn fill_extent_3d(&self, extent: &mut ash::vk::Extent3D) {
        *extent = self.as_extent_3d();
    }
}

#[derive(Copy, Clone, Debug, PartialEq, Eq)]
pub struct ImageSpec {
    pub format: &'static crate::objects::Format,
    pub sample_count: ash::vk::SampleCountFlags,
    pub size: ImageSize,
}

impl ImageSpec {
<<<<<<< HEAD
    pub const fn new(size: ImageSize, format: &'static crate::objects::Format, sample_count: ash::vk::SampleCountFlags) -> Self {
=======
    pub const fn new(size: ImageSize, format: &'static crate::objects::Format, sample_count: vk::SampleCountFlags) -> Self {
>>>>>>> 4667c28b
        ImageSpec { format, size, sample_count }
    }

    pub const fn new_single_sample(size: ImageSize, format: &'static crate::objects::Format) -> Self {
        ImageSpec { format, size, sample_count: vk::SampleCountFlags::TYPE_1 }
    }

    pub const fn get_size(&self) -> ImageSize {
        self.size
    }

    pub const fn borrow_size(&self) -> &ImageSize {
        &self.size
    }

    pub const fn get_format(&self) -> &'static crate::objects::Format {
        self.format
    }

    pub const fn get_sample_count(&self) -> ash::vk::SampleCountFlags {
        self.sample_count
    }
}

<<<<<<< HEAD
#[derive(Copy, Clone)]
=======
#[derive(Copy, Clone, Debug, PartialEq, Eq)]
>>>>>>> 4667c28b
pub struct ImageSubresourceRange {
    pub aspect_mask: ash::vk::ImageAspectFlags,
    pub base_mip_level: u32,
    pub mip_level_count: u32,
    pub base_array_layer: u32,
    pub array_layer_count: u32,
<<<<<<< HEAD
=======
}

impl ImageSubresourceRange {
    pub const fn as_vk_subresource_range(&self) -> vk::ImageSubresourceRange {
        vk::ImageSubresourceRange {
            aspect_mask: self.aspect_mask,
            base_mip_level: self.base_mip_level,
            level_count: self.mip_level_count,
            base_array_layer: self.base_array_layer,
            layer_count: self.array_layer_count
        }
    }
}

/// Contains a description for a vulkan image.
///
/// This only contains static information relevant to vulkan (i.e. size or supported usage flags).
#[non_exhaustive]
#[derive(Copy, Clone, Debug, PartialEq, Eq)]
pub struct ImageDescription {
    pub spec: ImageSpec,
    pub usage_flags: vk::ImageUsageFlags,
}

impl ImageDescription {
    pub fn new_simple(spec: ImageSpec, usage: vk::ImageUsageFlags) -> Self {
        Self{ spec, usage_flags: usage }
    }
}

/// Contains information about a vulkan image object.
///
/// This expands the [`ImageDescription`] struct with information relevant for rosella (i.e.
/// synchronization group or other runtime information). Every instance of this struct will describe
/// only one specific image object.
pub struct ImageInfo {
    desc: ImageDescription,
    group: SynchronizationGroup,
}

impl ImageInfo {
    pub fn new(desc: ImageDescription, group: SynchronizationGroup) -> Self {
        Self {
            desc,
            group,
        }
    }

    pub fn get_description(&self) -> &ImageDescription {
        &self.desc
    }

    pub fn get_synchronization_group(&self) -> &SynchronizationGroup {
        &self.group
    }
}

/// Contains a description for a vulkan image view.
///
/// This only contains static information relevant to vulkan (i.e. range or format, however not the
/// source image as image views with different sources may have the same description).
#[non_exhaustive]
#[derive(Copy, Clone, Debug)]
pub struct ImageViewDescription {
    pub view_type: vk::ImageViewType,
    pub format: &'static Format,
    pub components: vk::ComponentMapping,
    pub subresource_range: ImageSubresourceRange,
}

impl ImageViewDescription {
    /// Creates a image view description with identity component mapping and subresource range
    /// covering all mip levels and array layers.
    pub fn make_full(view_type: vk::ImageViewType, format: &'static Format, aspect_mask: vk::ImageAspectFlags) -> Self {
        Self {
            view_type,
            format,
            components: vk::ComponentMapping {
                r: vk::ComponentSwizzle::IDENTITY,
                g: vk::ComponentSwizzle::IDENTITY,
                b: vk::ComponentSwizzle::IDENTITY,
                a: vk::ComponentSwizzle::IDENTITY
            },
            subresource_range: ImageSubresourceRange {
                aspect_mask,
                base_mip_level: 0,
                mip_level_count: vk::REMAINING_MIP_LEVELS,
                base_array_layer: 0,
                array_layer_count: vk::REMAINING_ARRAY_LAYERS,
            }
        }
    }

    /// Creates a image view description with identity component mapping
    pub fn make_range(view_type: vk::ImageViewType, format: &'static Format, subresource_range: ImageSubresourceRange) -> Self {
        Self {
            view_type,
            format,
            components: vk::ComponentMapping {
                r: vk::ComponentSwizzle::IDENTITY,
                g: vk::ComponentSwizzle::IDENTITY,
                b: vk::ComponentSwizzle::IDENTITY,
                a: vk::ComponentSwizzle::IDENTITY
            },
            subresource_range
        }
    }
}

/// Contains information about a vulkan image view object
///
/// This expands the [`ImageViewDescription`] struct with information relevant for rosella (i.e.
/// the source image or other runtime information). Every instance of this struct will describe
/// only one specific image view object.
pub struct ImageViewInfo {
    desc: ImageViewDescription,
    source_image_id: id::ImageId,
    source_image_info: Arc<ImageInfo>,
}

impl ImageViewInfo {
    pub fn new(desc: ImageViewDescription, source_image_id: id::ImageId, source_image_info: Arc<ImageInfo>) -> Self {
        Self {
            desc,
            source_image_id,
            source_image_info
        }
    }

    pub fn get_description(&self) -> &ImageViewDescription {
        &self.desc
    }

    pub fn get_source_image_id(&self) -> id::ImageId {
        self.source_image_id
    }

    pub fn get_source_image_info(&self) -> &ImageInfo {
        self.source_image_info.as_ref()
    }

    /// Utility function to get the synchronization group for this image view.
    /// Is equivalent to calling `get_source_image_info().get_synchronization_group()`.
    pub fn get_synchronization_group(&self) -> &SynchronizationGroup {
        self.source_image_info.get_synchronization_group()
    }
>>>>>>> 4667c28b
}<|MERGE_RESOLUTION|>--- conflicted
+++ resolved
@@ -1,11 +1,8 @@
 use std::fmt::Debug;
-<<<<<<< HEAD
-=======
 use std::sync::Arc;
 
 use ash::vk;
 use crate::objects::{Format, id, SynchronizationGroup};
->>>>>>> 4667c28b
 
 #[derive(Copy, Clone, Debug, PartialEq, Eq)]
 pub enum ImageSize {
@@ -124,11 +121,7 @@
 }
 
 impl ImageSpec {
-<<<<<<< HEAD
-    pub const fn new(size: ImageSize, format: &'static crate::objects::Format, sample_count: ash::vk::SampleCountFlags) -> Self {
-=======
     pub const fn new(size: ImageSize, format: &'static crate::objects::Format, sample_count: vk::SampleCountFlags) -> Self {
->>>>>>> 4667c28b
         ImageSpec { format, size, sample_count }
     }
 
@@ -153,19 +146,13 @@
     }
 }
 
-<<<<<<< HEAD
-#[derive(Copy, Clone)]
-=======
 #[derive(Copy, Clone, Debug, PartialEq, Eq)]
->>>>>>> 4667c28b
 pub struct ImageSubresourceRange {
     pub aspect_mask: ash::vk::ImageAspectFlags,
     pub base_mip_level: u32,
     pub mip_level_count: u32,
     pub base_array_layer: u32,
     pub array_layer_count: u32,
-<<<<<<< HEAD
-=======
 }
 
 impl ImageSubresourceRange {
@@ -312,5 +299,4 @@
     pub fn get_synchronization_group(&self) -> &SynchronizationGroup {
         self.source_image_info.get_synchronization_group()
     }
->>>>>>> 4667c28b
 }