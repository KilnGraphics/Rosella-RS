pub mod id;
<<<<<<< HEAD
pub mod utils;
pub mod slice_splitter;
=======
pub mod extensions;

#[cfg(test)]
pub mod test;
>>>>>>> bad2fc1e
<|MERGE_RESOLUTION|>--- conflicted
+++ resolved
@@ -1,10 +1,7 @@
 pub mod id;
-<<<<<<< HEAD
+pub mod extensions;
 pub mod utils;
 pub mod slice_splitter;
-=======
-pub mod extensions;
 
 #[cfg(test)]
-pub mod test;
->>>>>>> bad2fc1e
+pub mod test;