--- conflicted
+++ resolved
@@ -7,15 +7,9 @@
 
 [dependencies]
 ash = { git = "https://github.com/hYdos/ash" }
-<<<<<<< HEAD
-ash-window = "0.7.0"
-num-traits = "0.2.14"
-# vk-mem = "0.2.2"
-winit = "0.25.0"
-=======
 ash-window = { git = "https://github.com/hYdos/ash" }
 winit = { version = "0.25.0" }
 topological-sort = { version = "0.1.0" }
 shaderc = "0.7.3"
 nalgebra = "0.29.0"
->>>>>>> f47607d0
+num-traits = "0.2.14"